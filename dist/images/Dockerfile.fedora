--- conflicted
+++ resolved
@@ -44,11 +44,7 @@
 # Built in ../../go_controller, then the binaries are copied here.
 # put things where they are in the pkg
 RUN mkdir -p /usr/libexec/cni/
-<<<<<<< HEAD
-COPY ovnkube ovn-kube-util ovndbchecker ovnkube-identity /usr/bin/
-=======
 COPY ovnkube ovn-kube-util ovndbchecker hybrid-overlay-node ovnkube-identity /usr/bin/
->>>>>>> b9966ac3
 COPY ovn-k8s-cni-overlay /usr/libexec/cni/ovn-k8s-cni-overlay
 
 # ovnkube.sh is the entry point. This script examines environment
