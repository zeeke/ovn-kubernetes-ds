package config

import (
	"flag"
	"fmt"
	"io/ioutil"
	"net"
	"net/url"
	"os"
	"path/filepath"
	"reflect"
	"runtime"
	"strconv"
	"strings"

	metav1 "k8s.io/apimachinery/pkg/apis/meta/v1"

	"github.com/urfave/cli/v2"
	gcfg "gopkg.in/gcfg.v1"
	lumberjack "gopkg.in/natefinch/lumberjack.v2"
	"k8s.io/klog/v2"

	kexec "k8s.io/utils/exec"
	utilnet "k8s.io/utils/net"

	"github.com/ovn-org/ovn-kubernetes/go-controller/pkg/types"
)

// DefaultEncapPort number used if not supplied
const DefaultEncapPort = 6081

const DefaultAPIServer = "http://localhost:8443"

// Default IANA-assigned UDP port number for VXLAN
const DefaultVXLANPort = 4789

// The following are global config parameters that other modules may access directly
var (
	// Build information. Populated at build-time.
	// commit ID used to build ovn-kubernetes
	Commit = ""
	// branch used to build ovn-kubernetes
	Branch = ""
	// ovn-kubernetes build user
	BuildUser = ""
	// ovn-kubernetes build date
	BuildDate = ""
	// ovn-kubernetes version, to be changed with every release
	Version = "0.3.0"
	// version of the go runtime used to compile ovn-kubernetes
	GoVersion = runtime.Version()
	// os and architecture used to build ovn-kubernetes
	OSArch = fmt.Sprintf("%s %s", runtime.GOOS, runtime.GOARCH)

	// ovn-kubernetes cni config file name
	CNIConfFileName = "10-ovn-kubernetes.conf"

	// Default holds parsed config file parameters and command-line overrides
	Default = DefaultConfig{
		MTU:               1400,
		ConntrackZone:     64000,
		EncapType:         "geneve",
		EncapIP:           "",
		EncapPort:         DefaultEncapPort,
		InactivityProbe:   100000, // in Milliseconds
		OpenFlowProbe:     180,    // in Seconds
		MonitorAll:        true,
		LFlowCacheEnable:  true,
		RawClusterSubnets: "10.128.0.0/14/23",
	}

	// Logging holds logging-related parsed config file parameters and command-line overrides
	Logging = LoggingConfig{
		File:                "", // do not log to a file by default
		CNIFile:             "",
		Level:               4,
		LogFileMaxSize:      100, // Size in Megabytes
		LogFileMaxBackups:   5,
		LogFileMaxAge:       5, //days
		ACLLoggingRateLimit: 20,
	}

	// Monitoring holds monitoring-related parsed config file parameters and command-line overrides
	Monitoring = MonitoringConfig{
		RawNetFlowTargets: "",
		RawSFlowTargets:   "",
		RawIPFIXTargets:   "",
	}

	// CNI holds CNI-related parsed config file parameters and command-line overrides
	CNI = CNIConfig{
		ConfDir: "/etc/cni/net.d",
		Plugin:  "ovn-k8s-cni-overlay",
	}

	// Kubernetes holds Kubernetes-related parsed config file parameters and command-line overrides
	Kubernetes = KubernetesConfig{
		APIServer:            DefaultAPIServer,
		RawServiceCIDRs:      "172.16.1.0/24",
		OVNConfigNamespace:   "ovn-kubernetes",
		HostNetworkNamespace: "",
	}

	// OVNKubernetesFeatureConfig holds OVN-Kubernetes feature enhancement config file parameters and command-line overrides
	OVNKubernetesFeature OVNKubernetesFeatureConfig

	// OvnNorth holds northbound OVN database client and server authentication and location details
	OvnNorth OvnAuthConfig

	// OvnSouth holds southbound OVN database client and server authentication and location details
	OvnSouth OvnAuthConfig

	// Gateway holds node gateway-related parsed config file parameters and command-line overrides
	Gateway = GatewayConfig{
		V4JoinSubnet: "100.64.0.0/16",
		V6JoinSubnet: "fd98::/64",
	}

	// MasterHA holds master HA related config options.
	MasterHA = MasterHAConfig{
		ElectionLeaseDuration: 60,
		ElectionRenewDeadline: 30,
		ElectionRetryPeriod:   20,
	}

	// HybridOverlay holds hybrid overlay feature config options.
	HybridOverlay = HybridOverlayConfig{
		VXLANPort: DefaultVXLANPort,
	}

	// NbctlDaemon enables ovn-nbctl to run in daemon mode
	NbctlDaemonMode bool

	// UnprivilegedMode allows ovnkube-node to run without SYS_ADMIN capability, by performing interface setup in the CNI plugin
	UnprivilegedMode bool

	// EnableMulticast enables multicast support between the pods within the same namespace
	EnableMulticast bool

	// IPv4Mode captures whether we are using IPv4 for OVN logical topology. (ie, single-stack IPv4 or dual-stack)
	IPv4Mode bool

	// IPv6Mode captures whether we are using IPv6 for OVN logical topology. (ie, single-stack IPv6 or dual-stack)
	IPv6Mode bool

	// OvnKubeNode holds ovnkube-node parsed config file parameters and command-line overrides
	OvnKubeNode = OvnKubeNodeConfig{
		Mode: types.NodeModeFull,
	}
)

const (
	kubeServiceAccountPath       string = "/var/run/secrets/kubernetes.io/serviceaccount/"
	kubeServiceAccountFileToken  string = "token"
	kubeServiceAccountFileCACert string = "ca.crt"
)

// DefaultConfig holds parsed config file parameters and command-line overrides
type DefaultConfig struct {
	// MTU value used for the overlay networks.
	MTU int `gcfg:"mtu"`
	// ConntrackZone affects only the gateway nodes, This value is used to track connections
	// that are initiated from the pods so that the reverse connections go back to the pods.
	// This represents the conntrack zone used for the conntrack flow rules.
	ConntrackZone int `gcfg:"conntrack-zone"`
	// EncapType value defines the encapsulation protocol to use to transmit packets between
	// hypervisors. By default the value is 'geneve'
	EncapType string `gcfg:"encap-type"`
	// The IP address of the encapsulation endpoint. If not specified, the IP address the
	// NodeName resolves to will be used
	EncapIP string `gcfg:"encap-ip"`
	// The UDP Port of the encapsulation endpoint. If not specified, the IP default port
	// of 6081 will be used
	EncapPort uint `gcfg:"encap-port"`
	// Maximum number of milliseconds of idle time on connection that
	// ovn-controller waits before it will send a connection health probe.
	InactivityProbe int `gcfg:"inactivity-probe"`
	// Maximum number of seconds of idle time on the OpenFlow connection
	// that ovn-controller will wait before it sends a connection health probe
	OpenFlowProbe int `gcfg:"openflow-probe"`
	// The  boolean  flag  indicates  if  ovn-controller  should monitor all data in SB DB
	// instead of conditionally monitoring the data relevant to this node only.
	// By default monitor-all is enabled.
	MonitorAll bool `gcfg:"monitor-all"`
	// The  boolean  flag  indicates  if  ovn-controller  should
	// enable/disable the logical flow in-memory cache  it  uses
	// when processing Southbound database logical flow changes.
	// By default caching is enabled.
	LFlowCacheEnable bool `gcfg:"enable-lflow-cache"`
	// Maximum  number  of logical flow cache entries ovn-controller
	// may create when the logical flow  cache  is  enabled.  By
	// default the size of the cache is unlimited.
	LFlowCacheLimit uint `gcfg:"lflow-cache-limit"`
	// Maximum  number  of logical flow cache entries ovn-controller
	// may create when the logical flow  cache  is  enabled.  By
	// default the size of the cache is unlimited.
	LFlowCacheLimitKb uint `gcfg:"lflow-cache-limit-kb"`
	// RawClusterSubnets holds the unparsed cluster subnets. Should only be
	// used inside config module.
	RawClusterSubnets string `gcfg:"cluster-subnets"`
	// ClusterSubnets holds parsed cluster subnet entries and may be used
	// outside the config module.
	ClusterSubnets []CIDRNetworkEntry
}

// LoggingConfig holds logging-related parsed config file parameters and command-line overrides
type LoggingConfig struct {
	// File is the path of the file to log to
	File string `gcfg:"logfile"`
	// CNIFile is the path of the file for the CNI shim to log to
	CNIFile string `gcfg:"cnilogfile"`
	// Level is the logging verbosity level
	Level int `gcfg:"loglevel"`
	// LogFileMaxSize is the maximum size in bytes of the logfile
	// before it gets rolled.
	LogFileMaxSize int `gcfg:"logfile-maxsize"`
	// LogFileMaxBackups represents the the maximum number of old log files to retain
	LogFileMaxBackups int `gcfg:"logfile-maxbackups"`
	// LogFileMaxAge represents the maximum number of days to retain old log files
	LogFileMaxAge int `gcfg:"logfile-maxage"`
	// Logging rate-limiting meter
	ACLLoggingRateLimit int `gcfg:"acl-logging-rate-limit"`
}

// MonitoringConfig holds monitoring-related parsed config file parameters and command-line overrides
type MonitoringConfig struct {
	// RawNetFlowTargets holds the unparsed NetFlow targets. Should only be used inside the config module.
	RawNetFlowTargets string `gcfg:"netflow-targets"`
	// RawSFlowTargets holds the unparsed SFlow targets. Should only be used inside the config module.
	RawSFlowTargets string `gcfg:"sflow-targets"`
	// RawIPFIXTargets holds the unparsed IPFIX targets. Should only be used inside the config module.
	RawIPFIXTargets string `gcfg:"ipfix-targets"`
	// NetFlowTargets holds the parsed NetFlow targets and may be used outside the config module.
	NetFlowTargets []HostPort
	// SFlowTargets holds the parsed SFlow targets and may be used outside the config module.
	SFlowTargets []HostPort
	// IPFIXTargets holds the parsed IPFIX targets and may be used outside the config module.
	IPFIXTargets []HostPort
}

// CNIConfig holds CNI-related parsed config file parameters and command-line overrides
type CNIConfig struct {
	// ConfDir specifies the CNI config directory in which to write the overlay CNI config file
	ConfDir string `gcfg:"conf-dir"`
	// Plugin specifies the name of the CNI plugin
	Plugin string `gcfg:"plugin"`
}

// KubernetesConfig holds Kubernetes-related parsed config file parameters and command-line overrides
type KubernetesConfig struct {
	Kubeconfig            string `gcfg:"kubeconfig"`
	CACert                string `gcfg:"cacert"`
	CAData                []byte
	APIServer             string `gcfg:"apiserver"`
	Token                 string `gcfg:"token"`
	CompatServiceCIDR     string `gcfg:"service-cidr"`
	RawServiceCIDRs       string `gcfg:"service-cidrs"`
	ServiceCIDRs          []*net.IPNet
	OVNConfigNamespace    string `gcfg:"ovn-config-namespace"`
	MetricsBindAddress    string `gcfg:"metrics-bind-address"`
	OVNMetricsBindAddress string `gcfg:"ovn-metrics-bind-address"`
	MetricsEnablePprof    bool   `gcfg:"metrics-enable-pprof"`
	OVNEmptyLbEvents      bool   `gcfg:"ovn-empty-lb-events"`
	PodIP                 string `gcfg:"pod-ip"` // UNUSED
	RawNoHostSubnetNodes  string `gcfg:"no-hostsubnet-nodes"`
	NoHostSubnetNodes     *metav1.LabelSelector
	HostNetworkNamespace  string `gcfg:"host-network-namespace"`
}

// OVNKubernetesFeatureConfig holds OVN-Kubernetes feature enhancement config file parameters and command-line overrides
type OVNKubernetesFeatureConfig struct {
	EnableEgressIP       bool `gcfg:"enable-egress-ip"`
	EnableEgressFirewall bool `gcfg:"enable-egress-firewall"`
}

// GatewayMode holds the node gateway mode
type GatewayMode string

const (
	// GatewayModeDisabled indicates the node gateway mode is disabled
	GatewayModeDisabled GatewayMode = ""
	// GatewayModeShared indicates OVN shares a gateway interface with the node
	GatewayModeShared GatewayMode = "shared"
	// GatewayModeLocal indicates OVN creates a local NAT-ed interface for the gateway
	GatewayModeLocal GatewayMode = "local"
)

// GatewayConfig holds node gateway-related parsed config file parameters and command-line overrides
type GatewayConfig struct {
	// Mode is the gateway mode; if may be either empty (disabled), "shared", or "local"
	Mode GatewayMode `gcfg:"mode"`
	// Interface is the network interface to use for the gateway in "shared" mode
	Interface string `gcfg:"interface"`
	// Exgress gateway interface is the optional network interface to use for external gw pods traffic.
	EgressGWInterface string `gcfg:"egw-interface"`
	// NextHop is the gateway IP address of Interface; will be autodetected if not given
	NextHop string `gcfg:"next-hop"`
	// VLANID is the option VLAN tag to apply to gateway traffic for "shared" mode
	VLANID uint `gcfg:"vlan-id"`
	// NodeportEnable sets whether to provide Kubernetes NodePort service or not
	NodeportEnable bool `gcfg:"nodeport"`
	// DisableSNATMultipleGws sets whether to disable SNAT of egress traffic in namespaces annotated with routing-external-gws
	DisableSNATMultipleGWs bool `gcfg:"disable-snat-multiple-gws"`
	// V4JoinSubnet to be used in the cluster
	V4JoinSubnet string `gcfg:"v4-join-subnet"`
	// V6JoinSubnet to be used in the cluster
	V6JoinSubnet string `gcfg:"v6-join-subnet"`
	// DisablePacketMTUCheck disables adding openflow flows to check packets too large to be
	// delivered to OVN due to pod MTU being lower than NIC MTU. Disabling this check will result in southbound packets
	// exceeding pod MTU to be dropped by OVN. With this check enabled, ICMP needs frag/packet too big will be sent
	// back to the original client
	DisablePacketMTUCheck bool `gcfg:"disable-pkt-mtu-check"`
	// RouterSubnet is the subnet to be used for the GR external port. auto-detected if not given.
	// Must match the the kube node IP address. Currently valid for Smart-NICs only.
	RouterSubnet string `gcfg:"router-subnet"`
}

// OvnAuthConfig holds client authentication and location details for
// an OVN database (either northbound or southbound)
type OvnAuthConfig struct {
	// e.g: "ssl:192.168.1.2:6641,ssl:192.168.1.2:6642"
	Address        string `gcfg:"address"`
	PrivKey        string `gcfg:"client-privkey"`
	Cert           string `gcfg:"client-cert"`
	CACert         string `gcfg:"client-cacert"`
	CertCommonName string `gcfg:"cert-common-name"`
	Scheme         OvnDBScheme
	ElectionTimer  uint `gcfg:"election-timer"`
	northbound     bool

	exec kexec.Interface
}

// MasterHAConfig holds configuration for master HA
// configuration.
type MasterHAConfig struct {
	ElectionLeaseDuration int `gcfg:"election-lease-duration"`
	ElectionRenewDeadline int `gcfg:"election-renew-deadline"`
	ElectionRetryPeriod   int `gcfg:"election-retry-period"`
}

// HybridOverlayConfig holds configuration for hybrid overlay
// configuration.
type HybridOverlayConfig struct {
	// Enabled indicates whether hybrid overlay features are enabled or not.
	Enabled bool `gcfg:"enabled"`
	// RawClusterSubnets holds the unparsed hybrid overlay cluster subnets.
	// Should only be used inside config module.
	RawClusterSubnets string `gcfg:"cluster-subnets"`
	// ClusterSubnets holds parsed hybrid overlay cluster subnet entries and
	// may be used outside the config module.
	ClusterSubnets []CIDRNetworkEntry
	// VXLANPort holds the VXLAN tunnel UDP port number.
	VXLANPort uint `gcfg:"hybrid-overlay-vxlan-port"`
}

// OvnKubeNodeConfig holds ovnkube-node configurations
type OvnKubeNodeConfig struct {
	Mode                 string `gcfg:"mode"`
<<<<<<< HEAD
=======
	MgmtPortNetdev       string `gcfg:"mgmt-port-netdev"`
>>>>>>> f0d82ea9
	DisableOVNIfaceIdVer bool   `gcfg:"disable-ovn-iface-id-ver"`
}

// OvnDBScheme describes the OVN database connection transport method
type OvnDBScheme string

const (
	// OvnDBSchemeSSL specifies SSL as the OVN database transport method
	OvnDBSchemeSSL OvnDBScheme = "ssl"
	// OvnDBSchemeTCP specifies TCP as the OVN database transport method
	OvnDBSchemeTCP OvnDBScheme = "tcp"
	// OvnDBSchemeUnix specifies Unix domains sockets as the OVN database transport method
	OvnDBSchemeUnix OvnDBScheme = "unix"
)

// Config is used to read the structured config file and to cache config in testcases
type config struct {
	Default              DefaultConfig
	Logging              LoggingConfig
	Monitoring           MonitoringConfig
	CNI                  CNIConfig
	OVNKubernetesFeature OVNKubernetesFeatureConfig
	Kubernetes           KubernetesConfig
	OvnNorth             OvnAuthConfig
	OvnSouth             OvnAuthConfig
	Gateway              GatewayConfig
	MasterHA             MasterHAConfig
	HybridOverlay        HybridOverlayConfig
	OvnKubeNode          OvnKubeNodeConfig
}

var (
	savedDefault              DefaultConfig
	savedLogging              LoggingConfig
	savedMonitoring           MonitoringConfig
	savedCNI                  CNIConfig
	savedOVNKubernetesFeature OVNKubernetesFeatureConfig
	savedKubernetes           KubernetesConfig
	savedOvnNorth             OvnAuthConfig
	savedOvnSouth             OvnAuthConfig
	savedGateway              GatewayConfig
	savedMasterHA             MasterHAConfig
	savedHybridOverlay        HybridOverlayConfig
	savedOvnKubeNode          OvnKubeNodeConfig
	// legacy service-cluster-ip-range CLI option
	serviceClusterIPRange string
	// legacy cluster-subnet CLI option
	clusterSubnet string
	// legacy init-gateways CLI option
	initGateways bool
	// legacy gateway-local CLI option
	gatewayLocal bool
)

func init() {
	// Cache original default config values
	savedDefault = Default
	savedLogging = Logging
	savedMonitoring = Monitoring
	savedCNI = CNI
	savedOVNKubernetesFeature = OVNKubernetesFeature
	savedKubernetes = Kubernetes
	savedOvnNorth = OvnNorth
	savedOvnSouth = OvnSouth
	savedGateway = Gateway
	savedMasterHA = MasterHA
	savedHybridOverlay = HybridOverlay
	savedOvnKubeNode = OvnKubeNode
	cli.VersionPrinter = func(c *cli.Context) {
		fmt.Printf("Version: %s\n", Version)
		fmt.Printf("Git commit: %s\n", Commit)
		fmt.Printf("Git branch: %s\n", Branch)
		fmt.Printf("Go version: %s\n", GoVersion)
		fmt.Printf("Build date: %s\n", BuildDate)
		fmt.Printf("OS/Arch: %s\n", OSArch)
	}
	Flags = append(Flags, CommonFlags...)
	Flags = append(Flags, CNIFlags...)
	Flags = append(Flags, OVNK8sFeatureFlags...)
	Flags = append(Flags, K8sFlags...)
	Flags = append(Flags, OvnNBFlags...)
	Flags = append(Flags, OvnSBFlags...)
	Flags = append(Flags, OVNGatewayFlags...)
	Flags = append(Flags, MasterHAFlags...)
	Flags = append(Flags, HybridOverlayFlags...)
	Flags = append(Flags, MonitoringFlags...)
	Flags = append(Flags, OvnKubeNodeFlags...)
}

// PrepareTestConfig restores default config values. Used by testcases to
// provide a pristine environment between tests.
func PrepareTestConfig() {
	Default = savedDefault
	Logging = savedLogging
	Logging.Level = 5
	Monitoring = savedMonitoring
	CNI = savedCNI
	OVNKubernetesFeature = savedOVNKubernetesFeature
	Kubernetes = savedKubernetes
	OvnNorth = savedOvnNorth
	OvnSouth = savedOvnSouth
	Gateway = savedGateway
	MasterHA = savedMasterHA
	HybridOverlay = savedHybridOverlay
	OvnKubeNode = savedOvnKubeNode

	// Don't pick up defaults from the environment
	os.Unsetenv("KUBECONFIG")
	os.Unsetenv("K8S_CACERT")
	os.Unsetenv("K8S_APISERVER")
	os.Unsetenv("K8S_TOKEN")
}

// copy members of struct 'src' into the corresponding field in struct 'dst'
// if the field in 'src' is a non-zero int or a non-zero-length string and
// does not contain a default value. This function should be called with pointers to structs.
func overrideFields(dst, src, defaults interface{}) error {
	dstStruct := reflect.ValueOf(dst).Elem()
	srcStruct := reflect.ValueOf(src).Elem()
	if dstStruct.Kind() != srcStruct.Kind() || dstStruct.Kind() != reflect.Struct {
		return fmt.Errorf("mismatched value types")
	}
	if dstStruct.NumField() != srcStruct.NumField() {
		return fmt.Errorf("mismatched struct types")
	}

	var defStruct reflect.Value
	if defaults != nil {
		defStruct = reflect.ValueOf(defaults).Elem()
	}
	// Iterate over each field in dst/src Type so we can get the tags,
	// and use the field name to retrieve the field's actual value from
	// the dst/src instance
	var handled bool
	dstType := reflect.TypeOf(dst).Elem()
	for i := 0; i < dstType.NumField(); i++ {
		structField := dstType.Field(i)
		// Ignore private internal fields; we only care about overriding
		// 'gcfg' tagged fields read from CLI or the config file
		if _, ok := structField.Tag.Lookup("gcfg"); !ok {
			continue
		}
		handled = true

		dstField := dstStruct.FieldByName(structField.Name)
		srcField := srcStruct.FieldByName(structField.Name)
		var dv reflect.Value
		if defStruct.IsValid() {
			dv = defStruct.FieldByName(structField.Name)
		}
		if !dstField.IsValid() || !srcField.IsValid() {
			return fmt.Errorf("invalid struct %q field %q", dstType.Name(), structField.Name)
		}
		if dstField.Kind() != srcField.Kind() {
			return fmt.Errorf("mismatched struct %q fields %q", dstType.Name(), structField.Name)
		}
		if dv.IsValid() && reflect.DeepEqual(dv.Interface(), srcField.Interface()) {
			continue
		}
		dstField.Set(srcField)
	}
	if !handled {
		// No tags found in the struct so we don't know how to override
		return fmt.Errorf("failed to find 'gcfg' tags in struct %q", dstType.Name())
	}

	return nil
}

var cliConfig config

//CommonFlags capture general options.
var CommonFlags = []cli.Flag{
	// Mode flags
	&cli.StringFlag{
		Name:  "init-master",
		Usage: "initialize master, requires the hostname as argument",
	},
	&cli.StringFlag{
		Name:  "init-node",
		Usage: "initialize node, requires the name that node is registered with in kubernetes cluster",
	},
	&cli.StringFlag{
		Name:  "cleanup-node",
		Usage: "cleanup node, requires the name that node is registered with in kubernetes cluster",
	},
	&cli.StringFlag{
		Name:  "pidfile",
		Usage: "Name of file that will hold the ovnkube pid (optional)",
	},
	&cli.StringFlag{
		Name:  "config-file",
		Usage: "configuration file path (default: /etc/openvswitch/ovn_k8s.conf)",
		//Value: "/etc/openvswitch/ovn_k8s.conf",
	},
	&cli.IntFlag{
		Name:        "mtu",
		Usage:       "MTU value used for the overlay networks (default: 1400)",
		Destination: &cliConfig.Default.MTU,
		Value:       Default.MTU,
	},
	&cli.IntFlag{
		Name:        "conntrack-zone",
		Usage:       "For gateway nodes, the conntrack zone used for conntrack flow rules (default: 64000)",
		Destination: &cliConfig.Default.ConntrackZone,
		Value:       Default.ConntrackZone,
	},
	&cli.StringFlag{
		Name:        "encap-type",
		Usage:       "The encapsulation protocol to use to transmit packets between hypervisors (default: geneve)",
		Destination: &cliConfig.Default.EncapType,
		Value:       Default.EncapType,
	},
	&cli.StringFlag{
		Name:        "encap-ip",
		Usage:       "The IP address of the encapsulation endpoint (default: Node IP address resolved from Node hostname)",
		Destination: &cliConfig.Default.EncapIP,
	},
	&cli.UintFlag{
		Name:        "encap-port",
		Usage:       "The UDP port used by the encapsulation endpoint (default: 6081)",
		Destination: &cliConfig.Default.EncapPort,
		Value:       Default.EncapPort,
	},
	&cli.IntFlag{
		Name: "inactivity-probe",
		Usage: "Maximum number of milliseconds of idle time on " +
			"connection for ovn-controller before it sends a inactivity probe",
		Destination: &cliConfig.Default.InactivityProbe,
		Value:       Default.InactivityProbe,
	},
	&cli.IntFlag{
		Name: "openflow-probe",
		Usage: "Maximum number of seconds of idle time on the openflow " +
			"connection for ovn-controller before it sends a inactivity probe",
		Destination: &cliConfig.Default.OpenFlowProbe,
		Value:       Default.OpenFlowProbe,
	},
	&cli.BoolFlag{
		Name: "monitor-all",
		Usage: "Enable monitoring all data from SB DB instead of conditionally " +
			"monitoring the data relevant to this node only. " +
			"By default it is enabled.",
		Destination: &cliConfig.Default.MonitorAll,
		Value:       Default.MonitorAll,
	},
	&cli.BoolFlag{
		Name: "enable-lflow-cache",
		Usage: "Enable the logical flow in-memory cache it uses " +
			"when processing Southbound database logical flow changes. " +
			"By default caching is enabled.",
		Destination: &cliConfig.Default.LFlowCacheEnable,
		Value:       Default.LFlowCacheEnable,
	},
	&cli.UintFlag{
		Name: "lflow-cache-limit",
		Usage: "Maximum number of logical flow cache entries ovn-controller " +
			"may create when the logical flow cache is enabled. By " +
			"default the size of the cache is unlimited.",
		Destination: &cliConfig.Default.LFlowCacheLimit,
		Value:       Default.LFlowCacheLimit,
	},
	&cli.UintFlag{
		Name: "lflow-cache-limit-kb",
		Usage: "Maximum size of the logical flow cache ovn-controller " +
			"may create when the logical flow cache is enabled. By " +
			"default the size of the cache is unlimited.",
		Destination: &cliConfig.Default.LFlowCacheLimitKb,
		Value:       Default.LFlowCacheLimitKb,
	},
	&cli.StringFlag{
		Name:        "cluster-subnet",
		Usage:       "Deprecated alias for cluster-subnets.",
		Destination: &clusterSubnet,
	},
	&cli.StringFlag{
		Name:  "cluster-subnets",
		Value: Default.RawClusterSubnets,
		Usage: "A comma separated set of IP subnets and the associated " +
			"hostsubnet prefix lengths to use for the cluster (eg, \"10.128.0.0/14/23,10.0.0.0/14/23\"). " +
			"Each entry is given in the form [IP address/prefix-length/hostsubnet-prefix-length] " +
			"and cannot overlap with other entries. The hostsubnet-prefix-length " +
			"defines how large a subnet is given to each node and may be different " +
			"for each entry. For IPv6 subnets, it must be 64 (and does not need to " +
			"be explicitly specified). For IPv4 subnets an explicit " +
			"hostsubnet-prefix should be specified, but for backward compatibility " +
			"it defaults to 24 if unspecified.",
		Destination: &cliConfig.Default.RawClusterSubnets,
	},
	&cli.BoolFlag{
		Name:        "nbctl-daemon-mode",
		Usage:       "Run ovn-nbctl in daemon mode to improve performance in large clusters",
		Destination: &NbctlDaemonMode,
	},
	&cli.BoolFlag{
		Name:        "unprivileged-mode",
		Usage:       "Run ovnkube-node container in unprivileged mode. Valid only with --init-node option.",
		Destination: &UnprivilegedMode,
	},
	&cli.BoolFlag{
		Name:        "enable-multicast",
		Usage:       "Adds multicast support. Valid only with --init-master option.",
		Destination: &EnableMulticast,
	},
	// Logging options
	&cli.IntFlag{
		Name:        "loglevel",
		Usage:       "log verbosity and level: info, warn, fatal, error are always printed no matter the log level. Use 5 for debug (default: 4)",
		Destination: &cliConfig.Logging.Level,
		Value:       Logging.Level,
	},
	&cli.StringFlag{
		Name:        "logfile",
		Usage:       "path of a file to direct log output to",
		Destination: &cliConfig.Logging.File,
	},
	&cli.StringFlag{
		Name:        "cnilogfile",
		Usage:       "path of a file to direct log from cni shim to output to (default: /var/log/ovn-kubernetes/ovn-k8s-cni-overlay.log)",
		Destination: &cliConfig.Logging.CNIFile,
		Value:       "/var/log/ovn-kubernetes/ovn-k8s-cni-overlay.log",
	},
	// Logfile rotation parameters
	&cli.IntFlag{
		Name:        "logfile-maxsize",
		Usage:       "Maximum size in bytes of the log file before it gets rolled",
		Destination: &cliConfig.Logging.LogFileMaxSize,
		Value:       Logging.LogFileMaxSize,
	},
	&cli.IntFlag{
		Name:        "logfile-maxbackups",
		Usage:       "Maximum number of old log files to retain",
		Destination: &cliConfig.Logging.LogFileMaxBackups,
		Value:       Logging.LogFileMaxBackups,
	},
	&cli.IntFlag{
		Name:        "logfile-maxage",
		Usage:       "Maximum number of days to retain old log files",
		Destination: &cliConfig.Logging.LogFileMaxAge,
		Value:       Logging.LogFileMaxAge,
	},
	&cli.IntFlag{
		Name:        "acl-logging-rate-limit",
		Usage:       "The largest number of messages per second that gets logged before drop (default 20)",
		Destination: &cliConfig.Logging.ACLLoggingRateLimit,
		Value:       20,
	},
}

// MonitoringFlags capture monitoring-related options
var MonitoringFlags = []cli.Flag{
	// Monitoring options
	&cli.StringFlag{
		Name:  "netflow-targets",
		Value: Monitoring.RawNetFlowTargets,
		Usage: "A comma separated set of NetFlow collectors to export flow data (eg, \"10.128.0.150:2056,10.0.0.151:2056\")." +
			"Each entry is given in the form [IP address:port]",
		Destination: &cliConfig.Monitoring.RawNetFlowTargets,
	},
	&cli.StringFlag{
		Name:  "sflow-targets",
		Value: Monitoring.RawSFlowTargets,
		Usage: "A comma separated set of SFlow collectors to export flow data (eg, \"10.128.0.150:6343,10.0.0.151:6343\")." +
			"Each entry is given in the form [IP address:port]",
		Destination: &cliConfig.Monitoring.RawSFlowTargets,
	},
	&cli.StringFlag{
		Name:  "ipfix-targets",
		Value: Monitoring.RawIPFIXTargets,
		Usage: "A comma separated set of IPFIX collectors to export flow data (eg, \"10.128.0.150:2055,10.0.0.151:2055\")." +
			"Each entry is given in the form [IP address:port]",
		Destination: &cliConfig.Monitoring.RawIPFIXTargets,
	},
}

// CNIFlags capture CNI-related options
var CNIFlags = []cli.Flag{
	// CNI options
	&cli.StringFlag{
		Name:        "cni-conf-dir",
		Usage:       "the CNI config directory in which to write the overlay CNI config file (default: /etc/cni/net.d)",
		Destination: &cliConfig.CNI.ConfDir,
		Value:       CNI.ConfDir,
	},
	&cli.StringFlag{
		Name:        "cni-plugin",
		Usage:       "the name of the CNI plugin (default: ovn-k8s-cni-overlay)",
		Destination: &cliConfig.CNI.Plugin,
		Value:       CNI.Plugin,
	},
}

// OVNK8sFeatureFlags capture OVN-Kubernetes feature related options
var OVNK8sFeatureFlags = []cli.Flag{
	&cli.BoolFlag{
		Name:        "enable-egress-ip",
		Usage:       "Configure to use EgressIP CRD feature with ovn-kubernetes.",
		Destination: &cliConfig.OVNKubernetesFeature.EnableEgressIP,
		Value:       OVNKubernetesFeature.EnableEgressIP,
	},
	&cli.BoolFlag{
		Name:        "enable-egress-firewall",
		Usage:       "Configure to use EgressFirewall CRD feature with ovn-kubernetes.",
		Destination: &cliConfig.OVNKubernetesFeature.EnableEgressFirewall,
		Value:       OVNKubernetesFeature.EnableEgressFirewall,
	},
}

// K8sFlags capture Kubernetes-related options
var K8sFlags = []cli.Flag{
	&cli.StringFlag{
		Name:        "service-cluster-ip-range",
		Usage:       "Deprecated alias for k8s-service-cidrs.",
		Destination: &serviceClusterIPRange,
	},
	&cli.StringFlag{
		Name:        "k8s-service-cidr",
		Usage:       "Deprecated alias for k8s-service-cidrs.",
		Destination: &cliConfig.Kubernetes.CompatServiceCIDR,
	},
	&cli.StringFlag{
		Name: "k8s-service-cidrs",
		Usage: "A comma-separated set of CIDR notation IP ranges from which k8s assigns " +
			"service cluster IPs. This should be the same as the value " +
			"provided for kube-apiserver \"--service-cluster-ip-range\" " +
			"option. (default: 172.16.1.0/24)",
		Destination: &cliConfig.Kubernetes.RawServiceCIDRs,
		Value:       Kubernetes.RawServiceCIDRs,
	},
	&cli.StringFlag{
		Name:        "k8s-kubeconfig",
		Usage:       "absolute path to the Kubernetes kubeconfig file (not required if the --k8s-apiserver, --k8s-ca-cert, and --k8s-token are given)",
		Destination: &cliConfig.Kubernetes.Kubeconfig,
	},
	&cli.StringFlag{
		Name:        "k8s-apiserver",
		Usage:       "URL of the Kubernetes API server (not required if --k8s-kubeconfig is given) (default: http://localhost:8443)",
		Destination: &cliConfig.Kubernetes.APIServer,
		Value:       Kubernetes.APIServer,
	},
	&cli.StringFlag{
		Name:        "k8s-cacert",
		Usage:       "the absolute path to the Kubernetes API CA certificate (not required if --k8s-kubeconfig is given)",
		Destination: &cliConfig.Kubernetes.CACert,
	},
	&cli.StringFlag{
		Name:        "k8s-token",
		Usage:       "the Kubernetes API authentication token (not required if --k8s-kubeconfig is given)",
		Destination: &cliConfig.Kubernetes.Token,
	},
	&cli.StringFlag{
		Name:        "ovn-config-namespace",
		Usage:       "specify a namespace which will contain services to config the OVN databases",
		Destination: &cliConfig.Kubernetes.OVNConfigNamespace,
		Value:       Kubernetes.OVNConfigNamespace,
	},
	&cli.StringFlag{
		Name:        "metrics-bind-address",
		Usage:       "The IP address and port for the OVN K8s metrics server to serve on (set to 0.0.0.0 for all IPv4 interfaces)",
		Destination: &cliConfig.Kubernetes.MetricsBindAddress,
	},
	&cli.StringFlag{
		Name:        "ovn-metrics-bind-address",
		Usage:       "The IP address and port for the OVN metrics server to serve on (set to 0.0.0.0 for all IPv4 interfaces)",
		Destination: &cliConfig.Kubernetes.OVNMetricsBindAddress,
	},
	&cli.BoolFlag{
		Name:        "metrics-enable-pprof",
		Usage:       "If true, then also accept pprof requests on the metrics port.",
		Destination: &cliConfig.Kubernetes.MetricsEnablePprof,
	},
	&cli.BoolFlag{
		Name: "ovn-empty-lb-events",
		Usage: "If set, then load balancers do not get deleted when all backends are removed. " +
			"Instead, ovn-kubernetes monitors the OVN southbound database for empty lb backends " +
			"controller events. If one arrives, then a NeedPods event is sent so that Kubernetes " +
			"will spin up pods for the load balancer to send traffic to.",
		Destination: &cliConfig.Kubernetes.OVNEmptyLbEvents,
	},
	&cli.StringFlag{
		Name:  "pod-ip",
		Usage: "UNUSED",
	},
	&cli.StringFlag{
		Name:        "no-hostsubnet-nodes",
		Usage:       "Specify a label for nodes that will manage their own hostsubnets",
		Destination: &cliConfig.Kubernetes.RawNoHostSubnetNodes,
	},
	&cli.StringFlag{
		Name:        "host-network-namespace",
		Usage:       "specify a namespace which will be used to classify host network traffic for network policy",
		Destination: &cliConfig.Kubernetes.HostNetworkNamespace,
		Value:       Kubernetes.HostNetworkNamespace,
	},
}

// OvnNBFlags capture OVN northbound database options
var OvnNBFlags = []cli.Flag{
	&cli.StringFlag{
		Name: "nb-address",
		Usage: "IP address and port of the OVN northbound API " +
			"(eg, ssl:1.2.3.4:6641,ssl:1.2.3.5:6642).  Leave empty to " +
			"use a local unix socket.",
		Destination: &cliConfig.OvnNorth.Address,
	},
	&cli.StringFlag{
		Name: "nb-client-privkey",
		Usage: "Private key that the client should use for talking to the OVN database (default when ssl address is used: /etc/openvswitch/ovnnb-privkey.pem).  " +
			"Default value for this setting is empty which defaults to use local unix socket.",
		Destination: &cliConfig.OvnNorth.PrivKey,
	},
	&cli.StringFlag{
		Name: "nb-client-cert",
		Usage: "Client certificate that the client should use for talking to the OVN database (default when ssl address is used: /etc/openvswitch/ovnnb-cert.pem). " +
			"Default value for this setting is empty which defaults to use local unix socket.",
		Destination: &cliConfig.OvnNorth.Cert,
	},
	&cli.StringFlag{
		Name: "nb-client-cacert",
		Usage: "CA certificate that the client should use for talking to the OVN database (default when ssl address is used: /etc/openvswitch/ovnnb-ca.cert)." +
			"Default value for this setting is empty which defaults to use local unix socket.",
		Destination: &cliConfig.OvnNorth.CACert,
	},
	&cli.StringFlag{
		Name: "nb-cert-common-name",
		Usage: "Common Name of the certificate used for TLS server certificate verification. " +
			"In cases where the certificate doesn't have any SAN Extensions, this parameter " +
			"should match the DNS(hostname) of the server. In case the certificate has a " +
			"SAN extension, this parameter should match one of the SAN fields.",
		Destination: &cliConfig.OvnNorth.CertCommonName,
	},
	&cli.UintFlag{
		Name:        "nb-raft-election-timer",
		Usage:       "The desired northbound database election timer.",
		Destination: &cliConfig.OvnNorth.ElectionTimer,
	},
}

//OvnSBFlags capture OVN southbound database options
var OvnSBFlags = []cli.Flag{
	&cli.StringFlag{
		Name: "sb-address",
		Usage: "IP address and port of the OVN southbound API " +
			"(eg, ssl:1.2.3.4:6642,ssl:1.2.3.5:6642).  " +
			"Leave empty to use a local unix socket.",
		Destination: &cliConfig.OvnSouth.Address,
	},
	&cli.StringFlag{
		Name: "sb-client-privkey",
		Usage: "Private key that the client should use for talking to the OVN database (default when ssl address is used: /etc/openvswitch/ovnsb-privkey.pem)." +
			"Default value for this setting is empty which defaults to use local unix socket.",
		Destination: &cliConfig.OvnSouth.PrivKey,
	},
	&cli.StringFlag{
		Name: "sb-client-cert",
		Usage: "Client certificate that the client should use for talking to the OVN database(default when ssl address is used: /etc/openvswitch/ovnsb-cert.pem).  " +
			"Default value for this setting is empty which defaults to use local unix socket.",
		Destination: &cliConfig.OvnSouth.Cert,
	},
	&cli.StringFlag{
		Name: "sb-client-cacert",
		Usage: "CA certificate that the client should use for talking to the OVN database (default when ssl address is used /etc/openvswitch/ovnsb-ca.cert). " +
			"Default value for this setting is empty which defaults to use local unix socket.",
		Destination: &cliConfig.OvnSouth.CACert,
	},
	&cli.StringFlag{
		Name: "sb-cert-common-name",
		Usage: "Common Name of the certificate used for TLS server certificate verification. " +
			"In cases where the certificate doesn't have any SAN Extensions, this parameter " +
			"should match the DNS(hostname) of the server. In case the certificate has a " +
			"SAN extension, this parameter should match one of the SAN fields.",
		Destination: &cliConfig.OvnSouth.CertCommonName,
	},
	&cli.UintFlag{
		Name:        "sb-raft-election-timer",
		Usage:       "The desired southbound database election timer.",
		Destination: &cliConfig.OvnSouth.ElectionTimer,
	},
}

//OVNGatewayFlags capture L3 Gateway related flags
var OVNGatewayFlags = []cli.Flag{
	&cli.StringFlag{
		Name: "gateway-mode",
		Usage: "Sets the cluster gateway mode. One of \"shared\", " +
			"or \"local\". If not given, gateway functionality is disabled.",
	},
	&cli.StringFlag{
		Name: "gateway-interface",
		Usage: "The interface on nodes that will be the gateway interface. " +
			"If none specified, then the node's interface on which the " +
			"default gateway is configured will be used as the gateway " +
			"interface. Only useful with \"init-gateways\"",
		Destination: &cliConfig.Gateway.Interface,
	},
	&cli.StringFlag{
		Name: "exgw-interface",
		Usage: "The interface on nodes that will be used for external gw network traffic. " +
			"If none specified, ovnk will use the default interface",
		Destination: &cliConfig.Gateway.EgressGWInterface,
	},
	&cli.StringFlag{
		Name: "gateway-nexthop",
		Usage: "The external default gateway which is used as a next hop by " +
			"OVN gateway.  This is many times just the default gateway " +
			"of the node in question. If not specified, the default gateway" +
			"configured in the node is used. Only useful with " +
			"\"init-gateways\"",
		Destination: &cliConfig.Gateway.NextHop,
	},
	&cli.UintFlag{
		Name: "gateway-vlanid",
		Usage: "The VLAN on which the external network is available. " +
			"Valid only for Shared Gateway interface mode.",
		Destination: &cliConfig.Gateway.VLANID,
	},
	&cli.BoolFlag{
		Name:        "nodeport",
		Usage:       "Setup nodeport based ingress on gateways.",
		Destination: &cliConfig.Gateway.NodeportEnable,
	},
	&cli.BoolFlag{
		Name:        "disable-snat-multiple-gws",
		Usage:       "Disable SNAT for egress traffic with multiple gateways.",
		Destination: &cliConfig.Gateway.DisableSNATMultipleGWs,
	},
	&cli.StringFlag{
		Name:        "gateway-v4-join-subnet",
		Usage:       "The v4 join subnet used for assigning join switch IPv4 addresses",
		Destination: &cliConfig.Gateway.V4JoinSubnet,
		Value:       Gateway.V4JoinSubnet,
	},
	&cli.StringFlag{
		Name:        "gateway-v6-join-subnet",
		Usage:       "The v6 join subnet used for assigning join switch IPv6 addresses",
		Destination: &cliConfig.Gateway.V6JoinSubnet,
		Value:       Gateway.V6JoinSubnet,
	},
	&cli.BoolFlag{
		Name:        "disable-pkt-mtu-check",
		Usage:       "Disable OpenFlow checks for if packet size is greater than pod MTU",
		Destination: &cliConfig.Gateway.DisablePacketMTUCheck,
	},
	&cli.StringFlag{
		Name: "gateway-router-subnet",
		Usage: "The Subnet to be used for the gateway router external port (shared mode only). " +
			"auto-detected if not given. Must match the the kube node IP address. " +
			"Currently valid for Smart-NICs only",
		Destination: &cliConfig.Gateway.RouterSubnet,
		Value:       Gateway.RouterSubnet,
	},
	// Deprecated CLI options
	&cli.BoolFlag{
		Name:        "init-gateways",
		Usage:       "DEPRECATED; use --gateway-mode instead",
		Destination: &initGateways,
	},
	&cli.BoolFlag{
		Name:        "gateway-local",
		Usage:       "DEPRECATED; use --gateway-mode instead",
		Destination: &gatewayLocal,
	},
}

// MasterHAFlags capture OVN northbound database options
var MasterHAFlags = []cli.Flag{
	&cli.IntFlag{
		Name:        "ha-election-lease-duration",
		Usage:       "Leader election lease duration (in secs) (default: 60)",
		Destination: &cliConfig.MasterHA.ElectionLeaseDuration,
		Value:       MasterHA.ElectionLeaseDuration,
	},
	&cli.IntFlag{
		Name:        "ha-election-renew-deadline",
		Usage:       "Leader election renew deadline (in secs) (default: 35)",
		Destination: &cliConfig.MasterHA.ElectionRenewDeadline,
		Value:       MasterHA.ElectionRenewDeadline,
	},
	&cli.IntFlag{
		Name:        "ha-election-retry-period",
		Usage:       "Leader election retry period (in secs) (default: 10)",
		Destination: &cliConfig.MasterHA.ElectionRetryPeriod,
		Value:       MasterHA.ElectionRetryPeriod,
	},
}

// HybridOverlayFlats capture hybrid overlay feature options
var HybridOverlayFlags = []cli.Flag{
	&cli.BoolFlag{
		Name:        "enable-hybrid-overlay",
		Usage:       "Enables hybrid overlay functionality",
		Destination: &cliConfig.HybridOverlay.Enabled,
	},
	&cli.StringFlag{
		Name:  "hybrid-overlay-cluster-subnets",
		Value: HybridOverlay.RawClusterSubnets,
		Usage: "A comma separated set of IP subnets and the associated" +
			"hostsubnetlengths (eg, \"10.128.0.0/14/23,10.0.0.0/14/23\"). " +
			"to use with the extended hybrid network. Each entry is given " +
			"in the form IP address/subnet mask/hostsubnetlength, " +
			"the hostsubnetlength is optional and if unspecified defaults to 24. The " +
			"hostsubnetlength defines how many IP addresses are dedicated to each node.",
		Destination: &cliConfig.HybridOverlay.RawClusterSubnets,
	},
	&cli.UintFlag{
		Name:        "hybrid-overlay-vxlan-port",
		Value:       HybridOverlay.VXLANPort,
		Usage:       "The UDP port used by the VXLAN protocol for hybrid networks.",
		Destination: &cliConfig.HybridOverlay.VXLANPort,
	},
}

// OvnKubeNodeFlags captures ovnkube-node specific configurations
var OvnKubeNodeFlags = []cli.Flag{
	&cli.StringFlag{
		Name:        "ovnkube-node-mode",
		Usage:       "ovnkube-node operating mode full(default), smart-nic, smart-nic-host",
		Value:       OvnKubeNode.Mode,
		Destination: &cliConfig.OvnKubeNode.Mode,
	},
<<<<<<< HEAD
=======
	&cli.StringFlag{
		Name: "ovnkube-node-mgmt-port-netdev",
		Usage: "valid only when ovnkube-node-mode is either smart-nic or smart-nic-host. " +
			"when provided, use this netdev as management port. it will be renamed to ovn-k8s-mp0 " +
			"and used to allow host network services and pods to access k8s pod and service networks. ",
		Value:       OvnKubeNode.MgmtPortNetdev,
		Destination: &cliConfig.OvnKubeNode.MgmtPortNetdev,
	},
>>>>>>> f0d82ea9
	&cli.BoolFlag{
		Name: "disable-ovn-iface-id-ver",
		Usage: "if iface-id-ver option is not enabled in ovn, set this flag to True " +
			"(depends on ovn version, minimal required is 21.09)",
		Value:       OvnKubeNode.DisableOVNIfaceIdVer,
		Destination: &cliConfig.OvnKubeNode.DisableOVNIfaceIdVer,
	},
}

// Flags are general command-line flags. Apps should add these flags to their
// own urfave/cli flags and call InitConfig() early in the application.
var Flags []cli.Flag

// GetFlags returns an array of all command-line flags necessary to configure
// ovn-kubernetes
func GetFlags(customFlags []cli.Flag) []cli.Flag {
	flags := CommonFlags
	flags = append(flags, CNIFlags...)
	flags = append(flags, OVNK8sFeatureFlags...)
	flags = append(flags, K8sFlags...)
	flags = append(flags, OvnNBFlags...)
	flags = append(flags, OvnSBFlags...)
	flags = append(flags, OVNGatewayFlags...)
	flags = append(flags, MasterHAFlags...)
	flags = append(flags, HybridOverlayFlags...)
	flags = append(flags, MonitoringFlags...)
	flags = append(flags, OvnKubeNodeFlags...)
	flags = append(flags, customFlags...)
	return flags
}

// Defaults are a set of flags to indicate which options should be read from
// ovs-vsctl and used as default values if option is not found via the config
// file or command-line
type Defaults struct {
	OvnNorthAddress bool
	K8sAPIServer    bool
	K8sToken        bool
	K8sCert         bool
}

const (
	ovsVsctlCommand = "ovs-vsctl"
)

// Can't use pkg/ovs or pkg/util here because those package import this one
func rawExec(exec kexec.Interface, cmd string, args ...string) (string, error) {
	cmdPath, err := exec.LookPath(cmd)
	if err != nil {
		return "", err
	}

	klog.V(5).Infof("exec: %s %s", cmdPath, strings.Join(args, " "))
	out, err := exec.Command(cmdPath, args...).CombinedOutput()
	if err != nil {
		klog.V(5).Infof("exec: %s %s => %v", cmdPath, strings.Join(args, " "), err)
		return "", err
	}
	return strings.TrimSpace(string(out)), nil
}

// Can't use pkg/ovs or pkg/util here because those package import this one
func runOVSVsctl(exec kexec.Interface, args ...string) (string, error) {
	newArgs := append([]string{"--timeout=15"}, args...)
	out, err := rawExec(exec, ovsVsctlCommand, newArgs...)
	if err != nil {
		return "", err
	}
	return strings.Trim(strings.TrimSpace(out), "\""), nil
}

func getOVSExternalID(exec kexec.Interface, name string) string {
	out, err := runOVSVsctl(exec,
		"--if-exists",
		"get",
		"Open_vSwitch",
		".",
		"external_ids:"+name)
	if err != nil {
		klog.V(5).Infof("Failed to get OVS external_id %s: %v\n\t%s", name, err, out)
		return ""
	}
	return out
}

func setOVSExternalID(exec kexec.Interface, key, value string) error {
	out, err := runOVSVsctl(exec,
		"set",
		"Open_vSwitch",
		".",
		fmt.Sprintf("external_ids:%s=%s", key, value))
	if err != nil {
		return fmt.Errorf("error setting OVS external ID '%s=%s': %v\n  %q", key, value, err, out)
	}
	return nil
}

func buildKubernetesConfig(exec kexec.Interface, cli, file *config, saPath string, defaults *Defaults, allSubnets *configSubnets) error {
	// token adn ca.crt may be from files mounted in container.
	saConfig := savedKubernetes
	if data, err := ioutil.ReadFile(filepath.Join(saPath, kubeServiceAccountFileToken)); err == nil {
		saConfig.Token = string(data)
	}
	if _, err2 := os.Stat(filepath.Join(saPath, kubeServiceAccountFileCACert)); err2 == nil {
		saConfig.CACert = filepath.Join(saPath, kubeServiceAccountFileCACert)
	}

	if err := overrideFields(&Kubernetes, &saConfig, &savedKubernetes); err != nil {
		return err
	}

	// values for token, cacert, kubeconfig, api-server may be found in several places.
	// Priority order (highest first): OVS config, command line options, config file,
	// environment variables, service account files

	envConfig := savedKubernetes
	envVarsMap := map[string]string{
		"Kubeconfig":           "KUBECONFIG",
		"CACert":               "K8S_CACERT",
		"APIServer":            "K8S_APISERVER",
		"Token":                "K8S_TOKEN",
		"HostNetworkNamespace": "OVN_HOST_NETWORK_NAMESPACE",
	}
	for k, v := range envVarsMap {
		if x, exists := os.LookupEnv(v); exists && len(x) > 0 {
			reflect.ValueOf(&envConfig).Elem().FieldByName(k).SetString(x)
		}
	}

	if err := overrideFields(&Kubernetes, &envConfig, &savedKubernetes); err != nil {
		return err
	}

	// Copy config file values over default values
	if err := overrideFields(&Kubernetes, &file.Kubernetes, &savedKubernetes); err != nil {
		return err
	}

	// And CLI overrides over config file and default values
	if err := overrideFields(&Kubernetes, &cli.Kubernetes, &savedKubernetes); err != nil {
		return err
	}

	// Grab default values from OVS external IDs
	if defaults.K8sAPIServer {
		Kubernetes.APIServer = getOVSExternalID(exec, "k8s-api-server")
	}
	if defaults.K8sToken {
		Kubernetes.Token = getOVSExternalID(exec, "k8s-api-token")
	}
	if defaults.K8sCert {
		Kubernetes.CACert = getOVSExternalID(exec, "k8s-ca-certificate")
	}

	if Kubernetes.Kubeconfig != "" && !pathExists(Kubernetes.Kubeconfig) {
		return fmt.Errorf("kubernetes kubeconfig file %q not found", Kubernetes.Kubeconfig)
	}

	if Kubernetes.CACert != "" {
		bytes, err := ioutil.ReadFile(Kubernetes.CACert)
		if err != nil {
			return err
		}
		Kubernetes.CAData = bytes
	}

	url, err := url.Parse(Kubernetes.APIServer)
	if err != nil {
		return fmt.Errorf("kubernetes API server address %q invalid: %v", Kubernetes.APIServer, err)
	} else if url.Scheme != "https" && url.Scheme != "http" {
		return fmt.Errorf("kubernetes API server URL scheme %q invalid", url.Scheme)
	}

	// Legacy --service-cluster-ip-range or --k8s-service-cidr options override config file or --k8s-service-cidrs.
	if serviceClusterIPRange != "" {
		Kubernetes.RawServiceCIDRs = serviceClusterIPRange
	} else if Kubernetes.CompatServiceCIDR != "" {
		Kubernetes.RawServiceCIDRs = Kubernetes.CompatServiceCIDR
	}
	if Kubernetes.RawServiceCIDRs == "" {
		return fmt.Errorf("kubernetes service-cidrs is required")
	}
	for _, cidrString := range strings.Split(Kubernetes.RawServiceCIDRs, ",") {
		_, serviceCIDR, err := net.ParseCIDR(cidrString)
		if err != nil {
			return fmt.Errorf("kubernetes service network CIDR %q invalid: %v", cidrString, err)
		}
		Kubernetes.ServiceCIDRs = append(Kubernetes.ServiceCIDRs, serviceCIDR)
		allSubnets.append(configSubnetService, serviceCIDR)
	}
	if len(Kubernetes.ServiceCIDRs) > 2 {
		return fmt.Errorf("kubernetes service-cidrs must contain either a single CIDR or else an IPv4/IPv6 pair")
	} else if len(Kubernetes.ServiceCIDRs) == 2 && utilnet.IsIPv6CIDR(Kubernetes.ServiceCIDRs[0]) == utilnet.IsIPv6CIDR(Kubernetes.ServiceCIDRs[1]) {
		return fmt.Errorf("kubernetes service-cidrs must contain either a single CIDR or else an IPv4/IPv6 pair")
	}

	if Kubernetes.RawNoHostSubnetNodes != "" {
		if nodeSelector, err := metav1.ParseToLabelSelector(Kubernetes.RawNoHostSubnetNodes); err == nil {
			Kubernetes.NoHostSubnetNodes = nodeSelector
		} else {
			return fmt.Errorf("labelSelector \"%s\" is invalid: %v", Kubernetes.RawNoHostSubnetNodes, err)
		}
	}
	return nil
}

func buildGatewayConfig(ctx *cli.Context, cli, file *config, allSubnets *configSubnets) error {
	// Copy config file values over default values
	if err := overrideFields(&Gateway, &file.Gateway, &savedGateway); err != nil {
		return err
	}

	cli.Gateway.Mode = GatewayMode(ctx.String("gateway-mode"))
	if cli.Gateway.Mode == GatewayModeDisabled {
		// Handle legacy CLI options
		if ctx.Bool("init-gateways") {
			cli.Gateway.Mode = GatewayModeShared
			if ctx.Bool("gateway-local") {
				cli.Gateway.Mode = GatewayModeLocal
			}
		}
	}
	// And CLI overrides over config file and default values
	if err := overrideFields(&Gateway, &cli.Gateway, &savedGateway); err != nil {
		return err
	}

	if Gateway.Mode != GatewayModeDisabled {
		validModes := []string{string(GatewayModeShared), string(GatewayModeLocal)}
		var found bool
		for _, mode := range validModes {
			if string(Gateway.Mode) == mode {
				found = true
				break
			}
		}
		if !found {
			return fmt.Errorf("invalid gateway mode %q: expect one of %s", string(Gateway.Mode), strings.Join(validModes, ","))
		}
	}

	// Options are only valid if Mode is not disabled
	if Gateway.Mode == GatewayModeDisabled {
		if Gateway.Interface != "" {
			return fmt.Errorf("gateway interface option %q not allowed when gateway is disabled", Gateway.Interface)
		}
		if Gateway.NextHop != "" {
			return fmt.Errorf("gateway next-hop option %q not allowed when gateway is disabled", Gateway.NextHop)
		}
	}

	if Gateway.Mode != GatewayModeShared && Gateway.VLANID != 0 {
		return fmt.Errorf("gateway VLAN ID option: %d is supported only in shared gateway mode", Gateway.VLANID)
	}

	// Validate v4 and v6 join subnets
	v4IP, v4JoinCIDR, err := net.ParseCIDR(Gateway.V4JoinSubnet)
	if err != nil || utilnet.IsIPv6(v4IP) {
		return fmt.Errorf("invalid gateway v4 join subnet specified, subnet: %s: error: %v", Gateway.V4JoinSubnet, err)
	}

	v6IP, v6JoinCIDR, err := net.ParseCIDR(Gateway.V6JoinSubnet)
	if err != nil || !utilnet.IsIPv6(v6IP) {
		return fmt.Errorf("invalid gateway v6 join subnet specified, subnet: %s: error: %v", Gateway.V6JoinSubnet, err)
	}

	allSubnets.append(configSubnetJoin, v4JoinCIDR)
	allSubnets.append(configSubnetJoin, v6JoinCIDR)

	return nil
}

func buildOVNKubernetesFeatureConfig(ctx *cli.Context, cli, file *config) error {
	// Copy config file values over default values
	if err := overrideFields(&OVNKubernetesFeature, &file.OVNKubernetesFeature, &savedOVNKubernetesFeature); err != nil {
		return err
	}
	// And CLI overrides over config file and default values
	if err := overrideFields(&OVNKubernetesFeature, &cli.OVNKubernetesFeature, &savedOVNKubernetesFeature); err != nil {
		return err
	}
	return nil
}

func buildMasterHAConfig(ctx *cli.Context, cli, file *config) error {
	// Copy config file values over default values
	if err := overrideFields(&MasterHA, &file.MasterHA, &savedMasterHA); err != nil {
		return err
	}

	// And CLI overrides over config file and default values
	if err := overrideFields(&MasterHA, &cli.MasterHA, &savedMasterHA); err != nil {
		return err
	}

	if MasterHA.ElectionLeaseDuration <= MasterHA.ElectionRenewDeadline {
		return fmt.Errorf("invalid HA election lease duration '%d'. "+
			"It should be greater than HA election renew deadline '%d'",
			MasterHA.ElectionLeaseDuration, MasterHA.ElectionRenewDeadline)
	}

	if MasterHA.ElectionRenewDeadline <= MasterHA.ElectionRetryPeriod {
		return fmt.Errorf("invalid HA election renew deadline duration '%d'. "+
			"It should be greater than HA election retry period '%d'",
			MasterHA.ElectionRenewDeadline, MasterHA.ElectionRetryPeriod)
	}
	return nil
}

func buildMonitoringConfig(ctx *cli.Context, cli, file *config) error {
	var err error
	if err = overrideFields(&Monitoring, &file.Monitoring, &savedMonitoring); err != nil {
		return err
	}
	if err = overrideFields(&Monitoring, &cli.Monitoring, &savedMonitoring); err != nil {
		return err
	}

	if Monitoring.RawNetFlowTargets != "" {
		Monitoring.NetFlowTargets, err = ParseFlowCollectors(Monitoring.RawNetFlowTargets)
		if err != nil {
			return fmt.Errorf("netflow targets invalid: %v", err)
		}
	}
	if Monitoring.RawSFlowTargets != "" {
		Monitoring.SFlowTargets, err = ParseFlowCollectors(Monitoring.RawSFlowTargets)
		if err != nil {
			return fmt.Errorf("sflow targets invalid: %v", err)
		}
	}
	if Monitoring.RawIPFIXTargets != "" {
		Monitoring.IPFIXTargets, err = ParseFlowCollectors(Monitoring.RawIPFIXTargets)
		if err != nil {
			return fmt.Errorf("ipfix targets invalid: %v", err)
		}
	}
	return nil
}

func buildHybridOverlayConfig(ctx *cli.Context, cli, file *config, allSubnets *configSubnets) error {
	// Copy config file values over default values
	if err := overrideFields(&HybridOverlay, &file.HybridOverlay, &savedHybridOverlay); err != nil {
		return err
	}

	// And CLI overrides over config file and default values
	if err := overrideFields(&HybridOverlay, &cli.HybridOverlay, &savedHybridOverlay); err != nil {
		return err
	}

	if HybridOverlay.Enabled {
		var err error
		if len(HybridOverlay.RawClusterSubnets) > 0 {
			HybridOverlay.ClusterSubnets, err = ParseClusterSubnetEntries(HybridOverlay.RawClusterSubnets)
			if err != nil {
				return fmt.Errorf("hybrid overlay cluster subnet invalid: %v", err)
			}
			for _, subnet := range HybridOverlay.ClusterSubnets {
				allSubnets.append(configSubnetHybrid, subnet.CIDR)
			}
		}
		if HybridOverlay.VXLANPort > 65535 {
			return fmt.Errorf("hybrid overlay vxlan port is invalid. The port cannot be larger than 65535")
		}
	}

	return nil
}

func buildDefaultConfig(cli, file *config, allSubnets *configSubnets) error {
	if err := overrideFields(&Default, &file.Default, &savedDefault); err != nil {
		return err
	}

	if err := overrideFields(&Default, &cli.Default, &savedDefault); err != nil {
		return err
	}

	// Legacy cluster-subnet CLI option overrides config file or --cluster-subnets
	if clusterSubnet != "" {
		Default.RawClusterSubnets = clusterSubnet
	}
	if Default.RawClusterSubnets == "" {
		return fmt.Errorf("cluster subnet is required")
	}

	var err error
	Default.ClusterSubnets, err = ParseClusterSubnetEntries(Default.RawClusterSubnets)
	if err != nil {
		return fmt.Errorf("cluster subnet invalid: %v", err)
	}
	for _, subnet := range Default.ClusterSubnets {
		allSubnets.append(configSubnetCluster, subnet.CIDR)
	}

	return nil
}

// getConfigFilePath returns config file path and 'true' if the config file is
// the fallback path (eg not given by the user), 'false' if given explicitly
// by the user
func getConfigFilePath(ctx *cli.Context) (string, bool) {
	configFile := ctx.String("config-file")
	if configFile != "" {
		return configFile, false
	}
	return "/etc/openvswitch/ovn_k8s.conf", true
}

// InitConfig reads the config file and common command-line options and
// constructs the global config object from them. It returns the config file
// path (if explicitly specified) or an error
func InitConfig(ctx *cli.Context, exec kexec.Interface, defaults *Defaults) (string, error) {
	return initConfigWithPath(ctx, exec, kubeServiceAccountPath, defaults)
}

// InitConfigSa reads the config file and common command-line options and
// constructs the global config object from them. It passes the service account directory.
// It returns the config file path (if explicitly specified) or an error
func InitConfigSa(ctx *cli.Context, exec kexec.Interface, saPath string, defaults *Defaults) (string, error) {
	return initConfigWithPath(ctx, exec, saPath, defaults)
}

// initConfigWithPath reads the given config file (or if empty, reads the config file
// specified by command-line arguments, or empty, the default config file) and
// common command-line options and constructs the global config object from
// them. It returns the config file path (if explicitly specified) or an error
func initConfigWithPath(ctx *cli.Context, exec kexec.Interface, saPath string, defaults *Defaults) (string, error) {
	var retConfigFile string
	var configFile string
	var configFileIsDefault bool
	var err error
	// initialize cfg with default values, allow file read to override
	cfg := config{
		Default:              savedDefault,
		Logging:              savedLogging,
		CNI:                  savedCNI,
		OVNKubernetesFeature: savedOVNKubernetesFeature,
		Kubernetes:           savedKubernetes,
		OvnNorth:             savedOvnNorth,
		OvnSouth:             savedOvnSouth,
		Gateway:              savedGateway,
		MasterHA:             savedMasterHA,
		HybridOverlay:        savedHybridOverlay,
		OvnKubeNode:          savedOvnKubeNode,
	}

	allSubnets := newConfigSubnets()

	configFile, configFileIsDefault = getConfigFilePath(ctx)

	if !configFileIsDefault {
		// Only return explicitly specified config file
		retConfigFile = configFile
	}

	f, err := os.Open(configFile)
	// Failure to find a default config file is not a hard error
	if err != nil && !configFileIsDefault {
		return "", fmt.Errorf("failed to open config file %s: %v", configFile, err)
	}
	if f != nil {
		defer f.Close()

		// Parse ovn-k8s config file.
		if err = gcfg.ReadInto(&cfg, f); err != nil {
			return "", fmt.Errorf("failed to parse config file %s: %v", f.Name(), err)
		}
		klog.Infof("Parsed config file %s", f.Name())
		klog.Infof("Parsed config: %+v", cfg)
	}

	if defaults == nil {
		defaults = &Defaults{}
	}

	// Build config that needs no special processing
	if err = overrideFields(&CNI, &cfg.CNI, &savedCNI); err != nil {
		return "", err
	}
	if err = overrideFields(&CNI, &cliConfig.CNI, &savedCNI); err != nil {
		return "", err
	}

	// Logging setup
	if err = overrideFields(&Logging, &cfg.Logging, &savedLogging); err != nil {
		return "", err
	}
	if err = overrideFields(&Logging, &cliConfig.Logging, &savedLogging); err != nil {
		return "", err
	}

	var level klog.Level
	if err := level.Set(strconv.Itoa(Logging.Level)); err != nil {
		return "", fmt.Errorf("failed to set klog log level %v", err)
	}
	if Logging.File != "" {
		klogFlags := flag.NewFlagSet("klog", flag.ExitOnError)
		klog.InitFlags(klogFlags)
		if err := klogFlags.Set("logtostderr", "false"); err != nil {
			klog.Errorf("Error setting klog logtostderr: %v", err)
		}
		if err := klogFlags.Set("alsologtostderr", "true"); err != nil {
			klog.Errorf("Error setting klog alsologtostderr: %v", err)
		}
		klog.SetOutput(&lumberjack.Logger{
			Filename:   Logging.File,
			MaxSize:    Logging.LogFileMaxSize, // megabytes
			MaxBackups: Logging.LogFileMaxBackups,
			MaxAge:     Logging.LogFileMaxAge, // days
			Compress:   true,
		})
	}

	if err = buildDefaultConfig(&cliConfig, &cfg, allSubnets); err != nil {
		return "", err
	}

	if err = buildKubernetesConfig(exec, &cliConfig, &cfg, saPath, defaults, allSubnets); err != nil {
		return "", err
	}

	if err = buildOVNKubernetesFeatureConfig(ctx, &cliConfig, &cfg); err != nil {
		return "", err
	}

	if err = buildGatewayConfig(ctx, &cliConfig, &cfg, allSubnets); err != nil {
		return "", err
	}

	if err = buildMasterHAConfig(ctx, &cliConfig, &cfg); err != nil {
		return "", err
	}

	if err = buildMonitoringConfig(ctx, &cliConfig, &cfg); err != nil {
		return "", err
	}

	if err = buildHybridOverlayConfig(ctx, &cliConfig, &cfg, allSubnets); err != nil {
		return "", err
	}

	tmpAuth, err := buildOvnAuth(exec, true, &cliConfig.OvnNorth, &cfg.OvnNorth, defaults.OvnNorthAddress)
	if err != nil {
		return "", err
	}
	OvnNorth = *tmpAuth

	tmpAuth, err = buildOvnAuth(exec, false, &cliConfig.OvnSouth, &cfg.OvnSouth, false)
	if err != nil {
		return "", err
	}
	OvnSouth = *tmpAuth

	err = allSubnets.checkForOverlaps()
	if err != nil {
		return "", err
	}

	IPv4Mode, IPv6Mode, err = allSubnets.checkIPFamilies()
	if err != nil {
		return "", err
	}

	if err = buildOvnKubeNodeConfig(ctx, &cliConfig, &cfg); err != nil {
		return "", err
	}

	klog.V(5).Infof("Default config: %+v", Default)
	klog.V(5).Infof("Logging config: %+v", Logging)
	klog.V(5).Infof("Monitoring config: %+v", Monitoring)
	klog.V(5).Infof("CNI config: %+v", CNI)
	klog.V(5).Infof("Kubernetes config: %+v", Kubernetes)
	klog.V(5).Infof("Gateway config: %+v", Gateway)
	klog.V(5).Infof("OVN North config: %+v", OvnNorth)
	klog.V(5).Infof("OVN South config: %+v", OvnSouth)
	klog.V(5).Infof("Hybrid Overlay config: %+v", HybridOverlay)
	klog.V(5).Infof("Ovnkube Node config: %+v", OvnKubeNode)

	return retConfigFile, nil
}

func pathExists(path string) bool {
	_, err := os.Stat(path)
	if err != nil && os.IsNotExist(err) {
		return false
	}
	return true
}

// parseAddress parses an OVN database address, which can be of form
// "ssl:1.2.3.4:6641,ssl:1.2.3.5:6641" (OVS/OVN format) or
// "ssl://1.2.3.4:6641,ssl://1.2.3.5:6641" (legacy ovnkube format)
// or "ssl:[fd01::1]:6641,ssl:[fd01::2]:6641
// and returns the validated address(es) and the scheme
func parseAddress(urlString string) (string, OvnDBScheme, error) {
	var parsedAddress, scheme string
	var parsedScheme OvnDBScheme

	urlString = strings.Replace(urlString, "//", "", -1)
	for _, ovnAddress := range strings.Split(urlString, ",") {
		splits := strings.SplitN(ovnAddress, ":", 2)
		if len(splits) != 2 {
			return "", "", fmt.Errorf("failed to parse OVN address %s", urlString)
		}

		if scheme == "" {
			scheme = splits[0]
		} else if scheme != splits[0] {
			return "", "", fmt.Errorf("invalid protocols in OVN address %s",
				urlString)
		}

		host, port, err := net.SplitHostPort(splits[1])
		if err != nil {
			return "", "", fmt.Errorf("failed to parse OVN DB host/port %q: %v",
				splits[1], err)
		}

		if parsedAddress != "" {
			parsedAddress += ","
		}
		parsedAddress += fmt.Sprintf("%s:%s", scheme, net.JoinHostPort(host, port))
	}

	switch {
	case scheme == "ssl":
		parsedScheme = OvnDBSchemeSSL
	case scheme == "tcp":
		parsedScheme = OvnDBSchemeTCP
	default:
		return "", "", fmt.Errorf("unknown OVN DB scheme %q", scheme)
	}
	return parsedAddress, parsedScheme, nil
}

// buildOvnAuth returns an OvnAuthConfig object describing the connection to an
// OVN database, given a connection description string and authentication
// details
func buildOvnAuth(exec kexec.Interface, northbound bool, cliAuth, confAuth *OvnAuthConfig, readAddress bool) (*OvnAuthConfig, error) {
	auth := &OvnAuthConfig{
		northbound: northbound,
		exec:       exec,
	}

	var direction string
	var defaultAuth *OvnAuthConfig
	if northbound {
		direction = "nb"
		defaultAuth = &savedOvnNorth
	} else {
		direction = "sb"
		defaultAuth = &savedOvnSouth
	}

	// Determine final address so we know how to set cert/key defaults
	address := cliAuth.Address
	if address == "" {
		address = confAuth.Address
	}
	if address == "" && readAddress {
		address = getOVSExternalID(exec, "ovn-"+direction)
	}
	if strings.HasPrefix(address, "ssl") {
		// Set up default SSL cert/key paths
		auth.CACert = "/etc/openvswitch/ovn" + direction + "-ca.cert"
		auth.PrivKey = "/etc/openvswitch/ovn" + direction + "-privkey.pem"
		auth.Cert = "/etc/openvswitch/ovn" + direction + "-cert.pem"
	}

	// Build the final auth config with overrides from CLI and config file
	if err := overrideFields(auth, confAuth, defaultAuth); err != nil {
		return nil, err
	}
	if err := overrideFields(auth, cliAuth, defaultAuth); err != nil {
		return nil, err
	}

	if address == "" {
		if auth.PrivKey != "" || auth.Cert != "" || auth.CACert != "" {
			return nil, fmt.Errorf("certificate or key given; perhaps you mean to use the 'ssl' scheme?")
		}
		auth.Scheme = OvnDBSchemeUnix
		return auth, nil
	}

	var err error
	auth.Address, auth.Scheme, err = parseAddress(address)
	if err != nil {
		return nil, err
	}

	switch {
	case auth.Scheme == OvnDBSchemeSSL:
		if auth.PrivKey == "" || auth.Cert == "" || auth.CACert == "" || auth.CertCommonName == "" {
			return nil, fmt.Errorf("must specify private key, certificate, CA certificate, and common name used in the certificate for 'ssl' scheme")
		}
	case auth.Scheme == OvnDBSchemeTCP:
		if auth.PrivKey != "" || auth.Cert != "" || auth.CACert != "" {
			return nil, fmt.Errorf("certificate or key given; perhaps you mean to use the 'ssl' scheme?")
		}
	}

	return auth, nil
}

func (a *OvnAuthConfig) ensureCACert() error {
	if pathExists(a.CACert) {
		// CA file exists, nothing to do
		return nil
	}

	// Client can bootstrap the CA from the OVN API.  Use nbctl for both
	// SB and NB since ovn-sbctl only supports --bootstrap-ca-cert from
	// 2.9.90+.
	// FIXME: change back to a.ctlCmd when sbctl supports --bootstrap-ca-cert
	// https://github.com/openvswitch/ovs/pull/226
	args := []string{
		"--db=" + a.GetURL(),
		"--timeout=5",
	}
	if a.Scheme == OvnDBSchemeSSL {
		args = append(args, "--private-key="+a.PrivKey)
		args = append(args, "--certificate="+a.Cert)
		args = append(args, "--bootstrap-ca-cert="+a.CACert)
	}
	args = append(args, "list", "nb_global")
	_, _ = rawExec(a.exec, "ovn-nbctl", args...)
	if _, err := os.Stat(a.CACert); os.IsNotExist(err) {
		klog.Warningf("Bootstrapping %s CA certificate failed", a.CACert)
	}
	return nil
}

// GetURL returns a URL suitable for passing to ovn-northd which describes the
// transport mechanism for connection to the database
func (a *OvnAuthConfig) GetURL() string {
	return a.Address
}

// SetDBAuth sets the authentication configuration and connection method
// for the OVN northbound or southbound database server or client
func (a *OvnAuthConfig) SetDBAuth() error {
	if a.Scheme == OvnDBSchemeUnix {
		// Nothing to do
		return nil
	} else if a.Scheme == OvnDBSchemeSSL {
		// Both server and client SSL schemes require privkey and cert
		if !pathExists(a.PrivKey) {
			return fmt.Errorf("private key file %s not found", a.PrivKey)
		}
		if !pathExists(a.Cert) {
			return fmt.Errorf("certificate file %s not found", a.Cert)
		}
	}

	if a.Scheme == OvnDBSchemeSSL {
		// Client can bootstrap the CA cert from the DB
		if err := a.ensureCACert(); err != nil {
			return err
		}

		// Tell Southbound DB clients (like ovn-controller)
		// which certificates to use to talk to the DB.
		// Must happen *before* setting the "ovn-remote"
		// external-id.
		if !a.northbound {
			out, err := runOVSVsctl(a.exec, "del-ssl")
			if err != nil {
				return fmt.Errorf("error deleting ovs-vsctl SSL "+
					"configuration: %q (%v)", out, err)
			}

			out, err = runOVSVsctl(a.exec, "set-ssl", a.PrivKey, a.Cert, a.CACert)
			if err != nil {
				return fmt.Errorf("error setting client southbound DB SSL options: %v\n  %q", err, out)
			}
		}
	}

	if !a.northbound {
		// store the Southbound Database address in an external id - "external_ids:ovn-remote"
		if err := setOVSExternalID(a.exec, "ovn-remote", "\""+a.GetURL()+"\""); err != nil {
			return err
		}
	}

	return nil
}

func (a *OvnAuthConfig) updateIP(newIPs []string, port string) {
	newAddresses := make([]string, 0, len(newIPs))
	for _, ipAddress := range newIPs {
		newAddresses = append(newAddresses, fmt.Sprintf("%v:%s", a.Scheme, net.JoinHostPort(ipAddress, port)))
	}
	a.Address = strings.Join(newAddresses, ",")
}

// UpdateOVNNodeAuth updates the host and URL in ClientAuth
// for both OvnNorth and OvnSouth. It updates them with the new masterIP.
func UpdateOVNNodeAuth(masterIP []string, southboundDBPort, northboundDBPort string) {
	klog.V(5).Infof("Update OVN node auth with new master ip: %s", masterIP)
	OvnNorth.updateIP(masterIP, northboundDBPort)
	OvnSouth.updateIP(masterIP, southboundDBPort)
}

// ovnKubeNodeModeSupported validates the provided mode is supported by ovnkube node
func ovnKubeNodeModeSupported(mode string) error {
	found := false
	supportedModes := []string{types.NodeModeFull, types.NodeModeSmartNIC, types.NodeModeSmartNICHost}
	for _, m := range supportedModes {
		if mode == m {
			found = true
			break
		}
	}
	if !found {
		return fmt.Errorf("unexpected ovnkube-node-mode: %s. supported modes: %v", mode, supportedModes)
	}
	return nil
}

// buildOvnKubeNodeConfig updates OvnKubeNode config from cli and config file
func buildOvnKubeNodeConfig(ctx *cli.Context, cli, file *config) error {
	// Copy config file values over default values
	if err := overrideFields(&OvnKubeNode, &file.OvnKubeNode, &savedOvnKubeNode); err != nil {
		return err
	}

	// And CLI overrides over config file and default values
	if err := overrideFields(&OvnKubeNode, &cli.OvnKubeNode, &savedOvnKubeNode); err != nil {
		return err
	}

	// validate ovnkube-node-mode
	if err := ovnKubeNodeModeSupported(OvnKubeNode.Mode); err != nil {
		return err
	}

	// ovnkube-node-mode smart-nic/smart-nic-host does not support hybrid overlay
	if OvnKubeNode.Mode != types.NodeModeFull && HybridOverlay.Enabled {
		return fmt.Errorf("hybrid overlay is not supported with ovnkube-node mode %s", OvnKubeNode.Mode)
	}
	// when Smart-NIC are used, management port is backed by a VF. get management port VF information
	if OvnKubeNode.Mode == types.NodeModeSmartNIC || OvnKubeNode.Mode == types.NodeModeSmartNICHost {
		if OvnKubeNode.MgmtPortNetdev == "" {
			return fmt.Errorf("ovnkube-node-mgmt-port-netdev must be provided")
		}
	} else {
		if OvnKubeNode.MgmtPortNetdev != "" {
			return fmt.Errorf("ovnkube-node-mgmt-port-netdev is not supported with ovnkube-node mode %s",
				OvnKubeNode.Mode)
		}
	}
	return nil
}<|MERGE_RESOLUTION|>--- conflicted
+++ resolved
@@ -357,10 +357,7 @@
 // OvnKubeNodeConfig holds ovnkube-node configurations
 type OvnKubeNodeConfig struct {
 	Mode                 string `gcfg:"mode"`
-<<<<<<< HEAD
-=======
 	MgmtPortNetdev       string `gcfg:"mgmt-port-netdev"`
->>>>>>> f0d82ea9
 	DisableOVNIfaceIdVer bool   `gcfg:"disable-ovn-iface-id-ver"`
 }
 
@@ -1081,8 +1078,6 @@
 		Value:       OvnKubeNode.Mode,
 		Destination: &cliConfig.OvnKubeNode.Mode,
 	},
-<<<<<<< HEAD
-=======
 	&cli.StringFlag{
 		Name: "ovnkube-node-mgmt-port-netdev",
 		Usage: "valid only when ovnkube-node-mode is either smart-nic or smart-nic-host. " +
@@ -1091,7 +1086,6 @@
 		Value:       OvnKubeNode.MgmtPortNetdev,
 		Destination: &cliConfig.OvnKubeNode.MgmtPortNetdev,
 	},
->>>>>>> f0d82ea9
 	&cli.BoolFlag{
 		Name: "disable-ovn-iface-id-ver",
 		Usage: "if iface-id-ver option is not enabled in ovn, set this flag to True " +
