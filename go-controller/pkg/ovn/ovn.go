--- conflicted
+++ resolved
@@ -504,13 +504,8 @@
 
 // WatchNodes starts the watching of node resource and calls
 // back the appropriate handler logic
-<<<<<<< HEAD
 func (oc *Controller) WatchNodes(nodeSelector *metav1.LabelSelector) error {
-	gatewaysFailed := make(map[string]bool)
-=======
-func (oc *Controller) WatchNodes() error {
 	var gatewaysFailed sync.Map
->>>>>>> 792db857
 	macAddressFailed := make(map[string]bool)
 	_, err := oc.watchFactory.AddFilteredNodeHandler(nodeSelector, cache.ResourceEventHandlerFuncs{
 		AddFunc: func(obj interface{}) {
