--- conflicted
+++ resolved
@@ -159,12 +159,6 @@
 	return nil
 }
 
-<<<<<<< HEAD
-	return nil
-}
-
-=======
->>>>>>> a32f72bc
 // SetExecWithoutOVS validates executable paths excluding OVS/OVN binaries and
 // saves the given exec interface to be used for running various utilites
 func SetExecWithoutOVS(exec kexec.Interface) error {
