--- conflicted
+++ resolved
@@ -260,8 +260,6 @@
 	}
 
 	return out
-<<<<<<< HEAD
-=======
 }
 
 func GetLogicalPortName(podNamespace, podName string) string {
@@ -289,5 +287,4 @@
 		}
 	}
 	return false
->>>>>>> f0d82ea9
 }